--- conflicted
+++ resolved
@@ -731,94 +731,8 @@
     def __exit__(self, exc_type, exc_value, traceback):
         self.close()
 
-<<<<<<< HEAD
     def __len__(self):
         return len(self.multi_file)
 
-
-class MultiFiles:
-    """
-    This class open all the files in file_list and read the events following
-    the event_id order
-    """
-
-    def __init__(self, file_list):
-        from protozfits import File
-
-        file_list = list(file_list)
-        if len(file_list) == 0:
-            raise ValueError('`file_list` must not be empty')
-
-        self._file = {}
-        self._events = {}
-        self._events_table = {}
-        self._camera_config = {}
-
-        paths = []
-        for file_name in file_list:
-            paths.append(file_name)
-            Provenance().add_input_file(file_name, role='r0.sub.evt')
-
-        # open the files and get the first fits Tables
-
-        for path in paths:
-
-            try:
-                self._file[path] = File(str(path))
-                self._events_table[path] = self._file[path].Events
-                self._events[path] = next(self._file[path].Events)
-
-                if hasattr(self._file[path], 'CameraConfig'):
-                    self._camera_config[path] = next(self._file[path].CameraConfig)
-
-            except StopIteration:
-                pass
-
-        # verify that we found a CameraConfig
-        if len(self._camera_config) == 0:
-            raise IOError(f"No CameraConfig was found in any of the input files: {paths}")
-        else:
-            self.camera_config = next(iter(self._camera_config.values()))
-
-    def __iter__(self):
-        return self
-
-    def __next__(self):
-        return self.next_event()
-
-    def next_event(self):
-        # check for the minimal event id
-        if not self._events:
-            raise StopIteration
-
-        min_path = min(
-            self._events.items(),
-            key=lambda item: item[1].event_id,
-        )[0]
-
-        # return the minimal event id
-        next_event = self._events[min_path]
-        try:
-            self._events[min_path] = next(self._file[min_path].Events)
-        except StopIteration:
-            del self._events[min_path]
-
-        return next_event
-
-    def __len__(self):
-        total_length = sum(
-            len(table)
-            for table in self._events_table.values()
-        )
-        return total_length
-
-    def rewind(self):
-        for file in self._file.values():
-            file.Events.protobuf_i_fits.rewind()
-
-    def num_inputs(self):
-        return len(self._file)
-=======
     def close(self):
-        self.multi_file.close()
->>>>>>> 80524734
+        self.multi_file.close()