# Licensed under a 3-clause BSD style license - see LICENSE.rst
"""
EventSource for LSTCam protobuf-fits.fz-files.
"""
import numpy as np
import struct
from astropy import units as u
from pkg_resources import resource_filename
import os
from os import listdir
from ctapipe.core import Provenance
from ctapipe.instrument import (
    TelescopeDescription,
    SubarrayDescription,
    CameraDescription,
    CameraReadout,
    CameraGeometry,
    OpticsDescription,
)

from ctapipe.io import EventSource
from ctapipe.io.datalevels import DataLevel
from ctapipe.core.traits import Int, Bool
from ctapipe.containers import PixelStatusContainer

from .containers import LSTDataContainer
from .version import get_version

from pkg_resources import resource_filename

__version__ = get_version(pep440=False)
__all__ = ['LSTEventSource']


OPTICS = OpticsDescription(
    'LST',
    equivalent_focal_length=u.Quantity(28, u.m),
    num_mirrors=1,
    mirror_area=u.Quantity(386.73, u.m**2),
    num_mirror_tiles=198,
)

def load_camera_geometry(version=4):
    ''' Load camera geometry from bundled resources of this repo '''
    f = resource_filename(
        'ctapipe_io_lst', f'resources/LSTCam-{version:03d}.camgeom.fits.gz'
    )
    return CameraGeometry.from_table(f)


def read_pulse_shapes():

    infilename = resource_filename('ctapipe_io_lst',
                                   'resources/oversampled_pulse_LST_8dynode_pix6_20200204.dat')
    data = np.genfromtxt(infilename, dtype='float', comments='#')
    daq_time_per_sample = data[0, 0] # ns
    pulse_shape_time_step = data[0, 1] # ns

    return daq_time_per_sample, pulse_shape_time_step, data[1:,]


class LSTEventSource(EventSource):
    """EventSource for LST r0 data."""

    n_gains = Int(
        2,
        help='Number of gains at r0/r1 level'
    ).tag(config=True)

    baseline = Int(
        400,
        help='r0 waveform baseline (default from EvB v3)'
    ).tag(config=True)

    multi_streams = Bool(
        True,
        help='Read in parallel all streams '
    ).tag(config=True)

    def __init__(self, **kwargs):
        """
        Constructor
        Parameters
        ----------
        n_gains = number of gains expected in input file

        baseline = baseline to be subtracted at r1 level (not used for the moment)

        multi_streams = enable the reading of input files from all streams

        config: traitlets.loader.Config
            Configuration specified by config file or cmdline arguments.
            Used to set traitlet values.
            Set to None if no configuration to pass.\
        kwargs: dict
            Additional parameters to be passed.
            NOTE: The file mask of the data to read can be passed with
            the 'input_url' parameter.
        """

        super().__init__(**kwargs)

        if self.multi_streams:
            # test how many streams are there:
            # file name must be [stream name]Run[all the rest]
            # All the files with the same [all the rest] are opened

            path, name = os.path.split(os.path.abspath(self.input_url))
            if 'Run' in name:
                stream, run = name.split('Run', 1)
            else:
                run = name

            ls = listdir(path)
            self.file_list = []

            for file_name in ls:
                if run in file_name:
                    full_name = os.path.join(path, file_name)
                    self.file_list.append(full_name)

        else:
            self.file_list = [self.input_url]

        self.multi_file = MultiFiles(self.file_list)
        self.geometry_version = 4

        self.camera_config = self.multi_file.camera_config
        self.log.info(
            "Read {} input files".format(
                self.multi_file.num_inputs()
            )
        )
        self.tel_id = self.camera_config.telescope_id
        self._subarray = self.create_subarray(self.tel_id)
<<<<<<< HEAD
        self.n_camera_pixels = \
            self.subarray.tel[self.tel_id].camera.geometry.n_pixels
=======
>>>>>>> 627962f4

    @property
    def subarray(self):
        return self._subarray

    @property
    def is_simulation(self):
        return False

    @property
    def obs_id(self):
        # currently no obs id is available from the input files
        return self.camera_config.configuration_id

    @property
    def datalevels(self):
        return (DataLevel.R0, )

    def rewind(self):
        self.multi_file.rewind()

    def create_subarray(self, tel_id=1):
        """
        Obtain the subarray from the EventSource
        Returns
        -------
        ctapipe.instrument.SubarrayDescription
        """

        # camera info from LSTCam-[geometry_version].camgeom.fits.gz file
        camerageom = load_camera_geometry(version=self.geometry_version)

        # get info on the camera readout:
        daq_time_per_sample, pulse_shape_time_step, pulse_shapes = \
            read_pulse_shapes()

        camerareadout = CameraReadout('LSTCam', 1./daq_time_per_sample*u.GHz,
                                      pulse_shapes, pulse_shape_time_step)
        camera = CameraDescription('LSTCam', camerageom, camerareadout)

        lst_tel_descr = TelescopeDescription(
            name='LST', tel_type='LST', optics=OPTICS, camera=camera
        )

<<<<<<< HEAD

        tels = {tel_id: tel_descr}
=======
        tel_descriptions = {tel_id: lst_tel_descr}
>>>>>>> 627962f4

        # LSTs telescope position taken from MC from the moment
        tel_positions = {tel_id: [50., 50., 16] * u.m}

        subarray = SubarrayDescription("LST1 subarray")
        subarray.tel_descriptions = tel_descriptions
        subarray.tel_positions = tel_positions
        subarray.tel[tel_id] = lst_tel_descr

        return subarray

    def _generator(self):

        # container for LST data
        self.data = LSTDataContainer()
        self.data.meta['input_url'] = self.input_url
        self.data.meta['max_events'] = self.max_events
        self.data.meta['origin'] = 'LSTCAM'

        # fill LST data from the CameraConfig table
        self.fill_lst_service_container_from_zfile()

        # initialize general monitoring container
        self.initialize_mon_container()

        # loop on events
        for count, event in enumerate(self.multi_file):

            self.data.count = count
            self.data.index.event_id = event.event_id
            self.data.index.obs_id = self.obs_id

            # fill specific LST event data
            self.fill_lst_event_container_from_zfile(event)

            # fill general monitoring data
            self.fill_mon_container_from_zfile(event)

            # fill general R0 data
            self.fill_r0_container_from_zfile(event)

            yield self.data

    @staticmethod
    def is_compatible(file_path):
        from astropy.io import fits
        try:
            # The file contains two tables:
            #  1: CameraConfig
            #  2: Events
            h = fits.open(file_path)[2].header
            ttypes = [
                h[x] for x in h.keys() if 'TTYPE' in x
            ]
        except OSError:
            # not even a fits file
            return False

        except IndexError:
            # A fits file of a different format
            return False

        is_protobuf_zfits_file = (
            (h['XTENSION'] == 'BINTABLE') and
            (h['EXTNAME'] == 'Events') and
            (h['ZTABLE'] is True) and
            (h['ORIGIN'] == 'CTA') and
            (h['PBFHEAD'] == 'R1.CameraEvent')
        )

        is_lst_file = 'lstcam_counters' in ttypes
        return is_protobuf_zfits_file & is_lst_file

    def fill_lst_service_container_from_zfile(self):
        """
        Fill LSTServiceContainer with specific LST service data data
        (from the CameraConfig table of zfit file)

        """

        self.data.lst.tels_with_data = [self.tel_id, ]
        svc_container = self.data.lst.tel[self.tel_id].svc

        svc_container.telescope_id = self.tel_id
        svc_container.cs_serial = self.camera_config.cs_serial
        svc_container.configuration_id = self.camera_config.configuration_id
        svc_container.date = self.camera_config.date
        svc_container.num_pixels = self.camera_config.num_pixels
        svc_container.num_samples = self.camera_config.num_samples
        svc_container.pixel_ids = self.camera_config.expected_pixels_id
        svc_container.data_model_version = self.camera_config.data_model_version
        svc_container.num_modules = self.camera_config.lstcam.num_modules
        svc_container.module_ids = self.camera_config.lstcam.expected_modules_id
        svc_container.idaq_version = self.camera_config.lstcam.idaq_version
        svc_container.cdhs_version = self.camera_config.lstcam.cdhs_version
        svc_container.algorithms = self.camera_config.lstcam.algorithms
        svc_container.pre_proc_algorithms = self.camera_config.lstcam.pre_proc_algorithms

    def fill_lst_event_container_from_zfile(self, event):
        """
        Fill LSTEventContainer with specific LST service data
        (from the Event table of zfit file)

        """

        event_container = self.data.lst.tel[self.tel_id].evt

        event_container.configuration_id = event.configuration_id
        event_container.event_id = event.event_id
        event_container.tel_event_id = event.tel_event_id
        event_container.pixel_status = event.pixel_status
        event_container.ped_id = event.ped_id
        event_container.module_status = event.lstcam.module_status
        event_container.extdevices_presence = event.lstcam.extdevices_presence

        # if TIB data are there
        if event_container.extdevices_presence & 1:
            # unpack TIB data
            rec_fmt = '=IHIBB'
            unpacked_tib = struct.unpack(rec_fmt, event.lstcam.tib_data)
            event_container.tib_event_counter = unpacked_tib[0]
            event_container.tib_pps_counter = unpacked_tib[1]
            event_container.tib_tenMHz_counter = unpacked_tib[2]
            event_container.tib_stereo_pattern = unpacked_tib[3]
            event_container.tib_masked_trigger = unpacked_tib[4]

        # if UCTS data are there
        if event_container.extdevices_presence & 2:

            if int(self.data.lst.tel[self.tel_id].svc.idaq_version) > 37201:

                # unpack UCTS-CDTS data (new version)
                rec_fmt = '=QIIIIIBBBBI'
                unpacked_cdts = struct.unpack(rec_fmt, event.lstcam.cdts_data)
                event_container.ucts_timestamp = unpacked_cdts[0]
                event_container.ucts_address = unpacked_cdts[1]        # new
                event_container.ucts_event_counter = unpacked_cdts[2]
                event_container.ucts_busy_counter = unpacked_cdts[3]   # new
                event_container.ucts_pps_counter = unpacked_cdts[4]
                event_container.ucts_clock_counter = unpacked_cdts[5]
                event_container.ucts_trigger_type = unpacked_cdts[6]
                event_container.ucts_white_rabbit_status = unpacked_cdts[7]
                event_container.ucts_stereo_pattern = unpacked_cdts[8] # new
                event_container.ucts_num_in_bunch = unpacked_cdts[9]   # new
                event_container.ucts_cdts_version = unpacked_cdts[10]  # new

            else:
                # unpack UCTS-CDTS data (old version)
                rec_fmt = '=IIIQQBBB'
                unpacked_cdts =  struct.unpack(rec_fmt, event.lstcam.cdts_data)
                event_container.ucts_event_counter = unpacked_cdts[0]
                event_container.ucts_pps_counter = unpacked_cdts[1]
                event_container.ucts_clock_counter = unpacked_cdts[2]
                event_container.ucts_timestamp = unpacked_cdts[3]
                event_container.ucts_camera_timestamp = unpacked_cdts[4]
                event_container.ucts_trigger_type = unpacked_cdts[5]
                event_container.ucts_white_rabbit_status = unpacked_cdts[6]

        # if SWAT data are there
        if event_container.extdevices_presence & 4:
            # unpack SWAT data
            rec_fmt = '=QIIBBIBI'
            unpacked_swat = struct.unpack(rec_fmt, event.lstcam.swat_data)
            event_container.swat_timestamp = unpacked_swat[0]
            event_container.swat_counter1 = unpacked_swat[1]
            event_container.swat_counter2 = unpacked_swat[2]
            event_container.swat_event_type = unpacked_swat[3]
            event_container.swat_camera_flag = unpacked_swat[4]
            event_container.swat_camera_event_num = unpacked_swat[5]
            event_container.swat_array_flag = unpacked_swat[6]
            event_container.swat_array_event_num = unpacked_swat[7]

        # unpack Dragon counters
        rec_fmt = '=HIIIQ'
        rec_len = struct.calcsize(rec_fmt)
        rec_unpack = struct.Struct(rec_fmt).unpack_from

        event_container.pps_counter = np.zeros(self.camera_config.lstcam.num_modules)
        event_container.tenMHz_counter = np.zeros(self.camera_config.lstcam.num_modules)
        event_container.event_counter = np.zeros(self.camera_config.lstcam.num_modules)
        event_container.trigger_counter = np.zeros(self.camera_config.lstcam.num_modules)
        event_container.local_clock_counter = np.zeros(self.camera_config.lstcam.num_modules)
        for mod in range(self.camera_config.lstcam.num_modules):

            words=event.lstcam.counters[mod*rec_len:(mod+1)*rec_len]
            unpacked_counter = rec_unpack(words)
            event_container.pps_counter[mod] = unpacked_counter[0]
            event_container.tenMHz_counter[mod] = unpacked_counter[1]
            event_container.event_counter[mod] = unpacked_counter[2]
            event_container.trigger_counter[mod] = unpacked_counter[3]
            event_container.local_clock_counter[mod] = unpacked_counter[4]

        event_container.chips_flags = event.lstcam.chips_flags
        event_container.first_capacitor_id = event.lstcam.first_capacitor_id
        event_container.drs_tag_status = event.lstcam.drs_tag_status
        event_container.drs_tag = event.lstcam.drs_tag

    def fill_r0_camera_container_from_zfile(self, r0_container, event):
        """
        Fill with R0CameraContainer
        """

        # look for correct trigger_time (TAI time in s), first in UCTS and then in TIB
        #if self.data.lst.tel[self.tel_id].evt.ucts_timestamp > 0:
        #    r0_container.trigger_time = self.data.lst.tel[self.tel_id].evt.ucts_timestamp/1e9

        # consider for the moment only TIB time since UCTS seems not correct
        #if self.data.lst.tel[self.tel_id].evt.tib_pps_counter > 0:
        #    r0_container.trigger_time = (
        #        self.data.lst.tel[self.tel_id].svc.date +
        #        self.data.lst.tel[self.tel_id].evt.tib_pps_counter +
        #        self.data.lst.tel[self.tel_id].evt.tib_tenMHz_counter * 10**(-7))
        #else:
        #    r0_container.trigger_time = 0

        #consider for the moment trigger time from central dragon module
        module_rank = np.where(self.data.lst.tel[self.tel_id].svc.module_ids == 132)
        r0_container.trigger_time = (
                    self.data.lst.tel[self.tel_id].svc.date +
                    self.data.lst.tel[self.tel_id].evt.pps_counter[module_rank] +
                    self.data.lst.tel[self.tel_id].evt.tenMHz_counter[module_rank] * 10**(-7))

        # look for correct trigger type first in UCTS and then in TIB
        #if self.data.lst.tel[self.tel_id].evt.ucts_trigger_type > 0:
        #    r0_container.trigger_type = self.data.lst.tel[self.tel_id].evt.ucts_trigger_type

        # consider for the moment only TIB trigger since UCTS seems not correct
        if self.data.lst.tel[self.tel_id].evt.tib_masked_trigger > 0:
            r0_container.trigger_type = self.data.lst.tel[self.tel_id].evt.tib_masked_trigger
        else:
            r0_container.trigger_type = -1

        # verify the number of gains
        if event.waveform.shape[0] != self.camera_config.num_pixels * self.camera_config.num_samples * self.n_gains:
            raise ValueError(f"Number of gains not correct, waveform shape is {event.waveform.shape[0]}"
                             f" instead of "
                             f"{self.camera_config.num_pixels * self.camera_config.num_samples * self.n_gains}")

        reshaped_waveform = np.array(
            event.waveform
        ).reshape(
            self.n_gains,
            self.camera_config.num_pixels,
            self.camera_config.num_samples
        )

        # initialize the waveform container to zero
        n_camera_pixels = self.subarray.tel[self.tel_id].camera.n_pixels
        r0_container.waveform = np.zeros([self.n_gains, n_camera_pixels,
                                          self.camera_config.num_samples])

        # re-order the waveform following the expected_pixels_id values
        # (rank = pixel id)
        r0_container.waveform[:, self.camera_config.expected_pixels_id, :] =\
            reshaped_waveform

    def fill_r0_container_from_zfile(self, event):
        """
        Fill with R0Container

        """
        container = self.data.r0

        container.tels_with_data = [self.tel_id, ]
        r0_camera_container = container.tel[self.tel_id]
        self.fill_r0_camera_container_from_zfile(
            r0_camera_container,
            event
        )

    def initialize_mon_container(self):
        """
        Fill with MonitoringContainer.
        For the moment, initialize only the PixelStatusContainer

        """
        container = self.data.mon
        container.tels_with_data = [self.tel_id, ]
        mon_camera_container = container.tel[self.tel_id]

        # initialize the container
        status_container = PixelStatusContainer()
        n_camera_pixels = self.subarray.tel[self.tel_id].camera.n_pixels
        status_container.hardware_failing_pixels = np.zeros((self.n_gains, n_camera_pixels), dtype=bool)
        status_container.pedestal_failing_pixels = np.zeros((self.n_gains, n_camera_pixels), dtype=bool)
        status_container.flatfield_failing_pixels = np.zeros((self.n_gains, n_camera_pixels), dtype=bool)

        mon_camera_container.pixel_status = status_container

    def fill_mon_container_from_zfile(self, event):
        """
        Fill with MonitoringContainer.
        For the moment, initialize only the PixelStatusContainer

        """

        status_container = self.data.mon.tel[self.tel_id].pixel_status

        # reorder the array
        n_camera_pixels = self.subarray.tel[self.tel_id].camera.n_pixels
        pixel_status = np.zeros(n_camera_pixels)
        pixel_status[self.camera_config.expected_pixels_id] = event.pixel_status
        status_container.hardware_failing_pixels[:] = pixel_status == 0


class MultiFiles:

    """
    This class open all the files in file_list and read the events following
    the event_id order
    """

    def __init__(self, file_list):

        self._file = {}
        self._events = {}
        self._events_table = {}
        self._camera_config = {}
        self.camera_config = None

        paths = []
        for file_name in file_list:
            paths.append(file_name)
            Provenance().add_input_file(file_name, role='r0.sub.evt')

        # open the files and get the first fits Tables
        from protozfits import File

        for path in paths:

            try:
                self._file[path] = File(path)
                self._events_table[path] = self._file[path].Events
                self._events[path] = next(self._file[path].Events)

                # verify where the CameraConfig is present
                if 'CameraConfig' in self._file[path].__dict__.keys():
                    self._camera_config[path] = next(self._file[path].CameraConfig)

                # for the moment it takes the first CameraConfig it finds (to be changed)
                    if(self.camera_config is None):
                        self.camera_config = self._camera_config[path]

            except StopIteration:
                pass

        # verify that somewhere the CameraConfing is present
        assert self.camera_config

    def __iter__(self):
        return self

    def __next__(self):
        return self.next_event()

    def next_event(self):
        # check for the minimal event id
        if not self._events:
            raise StopIteration

        min_path = min(
            self._events.items(),
            key=lambda item: item[1].event_id,
        )[0]

        # return the minimal event id
        next_event = self._events[min_path]
        try:
            self._events[min_path] = next(self._file[min_path].Events)
        except StopIteration:
            del self._events[min_path]

        return next_event

    def __len__(self):
        total_length = sum(
            len(table)
            for table in self._events_table.values()
        )
        return total_length

    def rewind(self):
        for name, file in self._file.items():
            file.Events.protobuf_i_fits.rewind()

    def num_inputs(self):
        return len(self._file)<|MERGE_RESOLUTION|>--- conflicted
+++ resolved
@@ -133,11 +133,6 @@
         )
         self.tel_id = self.camera_config.telescope_id
         self._subarray = self.create_subarray(self.tel_id)
-<<<<<<< HEAD
-        self.n_camera_pixels = \
-            self.subarray.tel[self.tel_id].camera.geometry.n_pixels
-=======
->>>>>>> 627962f4
 
     @property
     def subarray(self):
@@ -182,12 +177,7 @@
             name='LST', tel_type='LST', optics=OPTICS, camera=camera
         )
 
-<<<<<<< HEAD
-
-        tels = {tel_id: tel_descr}
-=======
         tel_descriptions = {tel_id: lst_tel_descr}
->>>>>>> 627962f4
 
         # LSTs telescope position taken from MC from the moment
         tel_positions = {tel_id: [50., 50., 16] * u.m}
